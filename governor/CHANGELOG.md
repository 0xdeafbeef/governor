--- conflicted
+++ resolved
@@ -15,19 +15,16 @@
   have changed to return a nested `Result` - the outer indicating
   whether the check could ever succeed and the inner one indicating
   the rate limiting result, if it could succeed.
-<<<<<<< HEAD
 * Updated the [quanta dependency to
   0.11.0](https://github.com/metrics-rs/quanta/blob/main/CHANGELOG.md#0110---2023-03-24). This
   requires adding a `once_cell` dependency, to keep track of a static
   "reference" instant to compare against. All quanta timekeeping used
   by governor will now be relative to that reference instant.
-=======
 * Some parts of the documentation for burst sizes has been rephrased
   to be less confusing.
 
 ### Contributors
 * [@brprkr](https://github.com/brprkr)
->>>>>>> ff9d88e7
 
 ## [[0.5.1](https://docs.rs/governor/0.5.1/governor/)] - 2022-11-29
 
